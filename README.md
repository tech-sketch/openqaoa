--- conflicted
+++ resolved
@@ -97,13 +97,9 @@
 
 > :warning: **Some tests require authentication**: Please, check the flags in `pytest.ini`. Currently these testes are marked `qpu`, `api`, `docker_aws`, `braket_api`, `sim`
 
-<<<<<<< HEAD
 > :warning: **Some tests require authentication**: Please, note that the PyQuil-Rigetti tests contained in `test_pyquil_qvm.py` requires an active `qvm` (see Rigetti's documentation [here](https://pyquil-docs.rigetti.com/en/v3.1.0/qvm.html))
     
 ## For Developers
-=======
-> :warning: **Some tests require Rigetti's QVM or a valid AWS Jobs docker**: Please, note these tests are marked as `qvm` and `docker_aws` (see Rigetti's documentation [here](https://pyquil-docs.rigetti.com/en/v3.1.0/qvm.html) for more information).
->>>>>>> 97a80ff4
 
 This repository was packaged with `poetry`. The default `pyproject.toml` file installs the internal plugin depedencies as editable through `poetry`. If you need to create an editable install of this repository do the following in the root directory of this repository:
 
