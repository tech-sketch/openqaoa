--- conflicted
+++ resolved
@@ -12,12 +12,9 @@
 #   See the License for the specific language governing permissions and
 #   limitations under the License.
 
-<<<<<<< HEAD
-=======
 import warnings
 import numpy as np
 import networkx as nw
->>>>>>> bff27d47
 import unittest
 from unittest.mock import Mock
 import warnings
@@ -33,12 +30,8 @@
 from openqaoa.optimizers import get_optimizer, Result
 from openqaoa.derivatives.derivative_functions import derivative
 from openqaoa.optimizers.logger_vqa import Logger
-<<<<<<< HEAD
 from openqaoa.derivatives.qfim import qfim
-=======
-from openqaoa.qfim import qfim
 from openqaoa.problems import MinimumVertexCover
->>>>>>> bff27d47
 """
 Unittest based testing of custom optimizers.
 """
