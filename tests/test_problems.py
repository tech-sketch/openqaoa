--- conflicted
+++ resolved
@@ -11,11 +11,8 @@
     SlackFreeKnapsack,
     MaximumCut,
     MinimumVertexCover,
-<<<<<<< HEAD
     VRP,
-=======
     MIS,
->>>>>>> 56bd50c0
     BinPacking,
 )
 from openqaoa.utilities import convert2serialize
@@ -1054,7 +1051,6 @@
 
         self.assertRaises(Exception, test_assertion_fn)
 
-<<<<<<< HEAD
     # TESTING VRP PROBLEM CLASS
 
     def test_vrp_terms_weights_constant(self):
@@ -1198,7 +1194,7 @@
         self.assertEqual(
             "The number of nodes in G is 3 while the x, y coordinates in pos is 2",
             str(e.exception),
-=======
+
     # TESTING MAXIMAL INDEPENDENT SET PROBLEM
 
     def test_mis_terms_weights_constant(self):
@@ -1288,7 +1284,6 @@
         fig = mis_random_prob.plot_solution(sol)
         self.assertTrue(
             isinstance(fig, Figure)
->>>>>>> 56bd50c0
         )
 
     def __generate_random_problems(self):
@@ -1310,16 +1305,12 @@
             "shortest_path": ShortestPath.random_instance(
                 n_nodes=randint(3, 15), edge_probability=random()
             ),
-<<<<<<< HEAD
-            "bin_packing": BinPacking.random_instance(),
             "vehicle_routing": VRP.random_instance(),
-=======
             "maximal_independent_set": MIS.random_instance(
                 n_nodes=randint(3, 15), edge_probability=random()
             ),
             "bin_packing": BinPacking.random_instance(
             ),
->>>>>>> 56bd50c0
         }
         qubo_random_instances = {
             k: v.qubo for k, v in problems_random_instances.items()
@@ -1357,19 +1348,6 @@
             ],
             "minimum_vertex_cover": ["problem_type", "G", "field", "penalty"],
             "shortest_path": ["problem_type", "G", "source", "dest"],
-<<<<<<< HEAD
-            "bin_packing": [
-                "problem_type",
-                "weights",
-                "weight_capacity",
-                "penalty",
-                "n_items",
-                "method",
-                "simplifications",
-                "n_bins",
-                "min_bins",
-                "solution",
-            ],
             "vehicle_routing": [
                 "problem_type",
                 "G",
@@ -1380,12 +1358,10 @@
                 "method",
                 "penalty",
             ],
-=======
             "maximal_independent_set": ["problem_type", "G", "penalty"],
             "bin_packing":["problem_type", "weights", "weight_capacity","penalty",
                            "n_items", "method", "simplifications", "n_bins",
                            'min_bins', 'solution'],
->>>>>>> 56bd50c0
             "generic_qubo": ["problem_type"],
         }
 
