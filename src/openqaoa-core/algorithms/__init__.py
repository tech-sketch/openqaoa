--- conflicted
+++ resolved
@@ -1,7 +1,3 @@
 from .qaoa import QAOA, QAOAResult
-<<<<<<< HEAD
 from .rqaoa import RQAOA, RQAOAResults
-from .jobs.managed_job import AWSJobs
-=======
-from .rqaoa import RQAOA, RQAOAResult
->>>>>>> 88d0f338
+from .jobs.managed_job import AWSJobs