--- conflicted
+++ resolved
@@ -15,19 +15,6 @@
 from abc import ABC, abstractmethod
 
 import networkx as nx
-<<<<<<< HEAD
-=======
-import numpy as np
-import scipy
-import itertools
-import json
-from typing import List
-
-from .helper_functions import check_kwargs
-from ..utilities import convert2serialize
-from openqaoa.qaoa_parameters.operators import Hamiltonian
-from openqaoa.utilities import delete_keys_from_dict
->>>>>>> 99ed5570
 
 
 class Problem(ABC):
@@ -65,1504 +52,5 @@
         -------
             A dictionary containing the serialization of the class and the problem type name.
         """
-<<<<<<< HEAD
-        return {**{"problem_type": self.__name__}, **dict(self)}
-=======
-        return {**{"problem_type": self.__name__}, **dict(self)}
 
-
-class QUBO:
-    """
-    Creates an instance of Quadratic Unconstrained Binary Optimization (QUBO)
-    class, which offers a way to encode optimization problems.
-
-    Parameters
-    ----------
-    n: int
-        The number of variables in the representation.
-    terms: List[Tuple[int, ...],List]
-        The different terms in the QUBO encoding, indicating the different
-        interactions between variables.
-    weights: List[float]
-        The list of weights (or coefficients) corresponding to each
-        interaction defined in `terms`.
-    clean_terms_and_weights: bool
-        Boolean indicating whether terms and weights can be cleaned by
-        combining similar terms.
-
-    Returns
-    -------
-        An instance of the Quadratic Unconstrained Binary Optimization 
-        (QUBO) class.
-    """
-
-    # Maximum number of terms allowed to enable the cleaning procedure
-    TERMS_CLEANING_LIMIT = 5000
-
-    def __init__(self, n, terms, weights, 
-                    problem_instance:dict={"problem_type": "generic_qubo"}, 
-                    clean_terms_and_weights=False):
-
-        # check-type for terms and weights
-        if not isinstance(terms, list) and not isinstance(terms, tuple):
-            raise TypeError(
-                "The input parameter terms must be of type of list or tuple"
-            )
-
-        if not isinstance(weights, list) and not isinstance(weights, tuple):
-            raise TypeError(
-                "The input parameter weights must be of type of list or tuple"
-            )
-
-        for each_entry in weights:
-            if not isinstance(each_entry, float) and not isinstance(each_entry, int):
-                raise TypeError(
-                    "The elements in weights list must be of type float or int."
-                )
-
-        terms = list(terms)
-        weights = list(weights)
-
-        # Check that terms and weights have matching lengths
-        if len(terms) != len(weights):
-            raise ValueError(
-                "The number of terms and number of weights do not match")
-
-        constant = 0
-        try:
-            constant_index = [i for i, term in enumerate(
-                terms) if len(term) == 0][0]
-            constant = weights.pop(constant_index)
-            terms.pop(constant_index)
-        except:
-            pass
-
-        # If the user wants to clean the terms and weights or if the number of
-        # terms is not too big, we go through the cleaning process
-        if clean_terms_and_weights or len(terms) <= QUBO.TERMS_CLEANING_LIMIT:
-            self.terms, self.weights = QUBO.clean_terms_and_weights(
-                terms, weights)
-        else:
-            self.terms, self.weights = terms, weights
-
-        self.constant = constant
-        self.n = n
-
-        # attribute to store the problem instance, it will be checked if it is json serializable in the __setattr__ method
-        self.problem_instance = problem_instance
-
-        # Initialize the metadata dictionary 
-        self.metadata = {}
-
-    def __iter__(self):
-        for key, value in self.__dict__.items():
-            # remove "_" from the beginning of the key if it exists
-            yield (key[1:] if key.startswith("_") else key, value)
-
-    def __setattr__(self, __name, __value):
-        # check if problem_instance is json serializable, also check if metadata is json serializable
-        if __name == "problem_instance" or __name == "metadata":
-            try:
-                _ = json.dumps(__value)
-            except Exception as e:
-                raise e    
-
-        super().__setattr__(__name, __value)
-        
-
-    @property
-    def n(self):
-        return self._n
-
-    @n.setter
-    def n(self, input_n):
-
-        if not isinstance(input_n, int):
-            raise TypeError("The input parameter, n, has to be of type int")
-
-        if input_n <= 0:
-            raise TypeError(
-                "The input parameter, n, must be a positive integer greater than 0"
-            )
-
-        self._n = input_n
-
-    def set_metadata(self, metadata:dict={}):
-        """
-        Sets the metadata of the problem.
-
-        Parameters
-        ----------
-        metadata: dict
-            The metadata of the problem. All keys and values will be stored in the metadata dictionary.
-        """
-
-        # update the metadata (it will be checked if it is json serializable in the __setattr__ method)
-        self.metadata = {**self.metadata, **metadata}
-
-    def asdict(self, exclude_keys:List[str]=[]):
-        """
-        Returns a dictionary containing the serialization of the class.
-        
-        Parameters
-        ----------
-        exclude_keys: List[str]
-            A list of keys that should not be included in the serialization.
-
-        Returns
-        -------
-            A dictionary containing the serialization of the class.
-        """
-
-        if exclude_keys == []:
-            return convert2serialize(dict(self))
-        else:
-            return delete_keys_from_dict(obj= convert2serialize(dict(self)), keys_to_delete= exclude_keys) 
-
-    @staticmethod
-    def clean_terms_and_weights(terms, weights):
-        """ Goes through the terms and weights and group them when possible"""
-        # List to record the terms as sets
-        unique_terms = []
-
-        # Will record the weight for the unique terms (note that since Sets are
-        # unhashable in Python, we use a dict with integers for the keys, that
-        # are mapped with the corresponding indices of terms from unique_terms)
-        new_weights_for_terms = defaultdict(float)
-
-        # We do one pass over terms and weights
-        for term, weight in zip(terms, weights):
-
-            # Convert the term to a set
-            term_set = set(term)
-
-            # If this term is not yet recorded, we add it to the list of unique
-            # terms and we use that it is the last element to find its index
-            if term_set not in unique_terms:
-                unique_terms.append(term_set)
-                term_index = len(unique_terms) - 1
-
-            # Else if the term is alreaddy recorded, we just need to retrieve
-            # its index in the unique_terms list
-            else:
-                term_index = unique_terms.index(term_set)
-
-            # Update the weight in the dictionary using the retrieved index
-            new_weights_for_terms[term_index] += weight
-
-        # Return terms and weights, making sure to convert the terms back to lists
-        return (
-            [list(term) for term in unique_terms],
-            list(new_weights_for_terms.values()),
-        )
-
-    @staticmethod
-    def random_instance(n, density=0.5, format_m="coo", max_abs_value=100):
-        # Generate a random matrix (elements in [0, 1]) of type sparse
-        random_matrix = scipy.sparse.rand(
-            n, n, density=density, format=format_m)
-
-        # Retrieve the indices of non-zero elements of the matrix as list of tuples
-        terms = np.transpose(random_matrix.nonzero())
-
-        # Get the matrix entries in a list, but scale the elements and
-        # make them centered at 0 by subtracting 0.5
-        weights = max_abs_value * (random_matrix.data - 0.5)
-
-        # Return the terms and weights, taking care of converting to the correct types
-        return QUBO(n, [list(map(int, i)) for i in terms], [float(i) for i in weights])
-
-    @staticmethod
-    def convert_qubo_to_ising(n, qubo_terms, qubo_weights):
-        """Convert QUBO terms and weights to their Ising equivalent"""
-        ising_terms, ising_weights = [], []
-        constant_term = 0
-        linear_terms = np.zeros(n)
-
-        # Process the given terms and weights
-        for term, weight in zip(qubo_terms, qubo_weights):
-
-            if len(term) == 2:
-                u, v = term
-
-                if u != v:
-                    ising_terms.append([u, v])
-                    ising_weights.append(weight / 4)
-                else:
-                    constant_term += weight / 4
-
-                linear_terms[term[0]] -= weight / 4
-                linear_terms[term[1]] -= weight / 4
-                constant_term += weight / 4
-            elif len(term) == 1:
-                linear_terms[term[0]] -= weight / 2
-                constant_term += weight / 2
-            else:
-                constant_term += weight
-
-        for variable, linear_term in enumerate(linear_terms):
-            ising_terms.append([variable])
-            ising_weights.append(linear_term)
-
-        ising_terms.append([])
-        ising_weights.append(constant_term)
-        return ising_terms, ising_weights
-
-    @property
-    def hamiltonian(self):
-        """
-        Returns the Hamiltonian of the problem.
-        """
-        return Hamiltonian.classical_hamiltonian(
-            self.terms, self.weights, self.constant
-        )
-
-
-class TSP(Problem):
-    """
-    The Traveling Salesman Problem (TSP) requires to find, given a list of cities and the distances between each pair of cities (or the cities coordinates), the shortest possible path that visits each city exactly once and returns to the origin city. Additionally, one can also specify how cities are connected together.
-    Our implementation accepts three different kind of inputs:
-    #. A list of the cities' coordinates and, optionally, a (directed) graph specifiying the connectivity between cities
-    #. A distance matrix encoding distances between each pair of cities and, optionally, a (directed) graph specifiying the connectivity between cities
-    #. A weighted (directed) graph specifiying the connectivity and the distance between cities
-
-    Initializes a TSP object via three different methods:
-    #. Give a list of coordinates for the cities and optionally the connectivity between them via a (directed) graph.
-    #. Give a distance matrix and optionally the connectivity between cities via a (directed) graph.
-    #. Directly give a (directed) weighted graph, where edge weights are interpreted as distances between cities
-
-    Whenever no graph connectivity is specified, it is assumed that all cities are connected.
-
-    Parameters
-    ----------
-    city_coordinates : Optional[List[Tuple[float, float]]]
-        List containing the coordinates of each city.
-
-    distance_matrix : Optional[List[List[float]]]
-        Distance between cities given as list of list representing a matrix
-
-    G: Optional[nx.Graph]
-        Graph encoding the connectivity between cities (can be directed)
-
-    A: Optional[float]
-        Quadratic penalty coefficient to enforce that a path is a Hamiltonian cycle.
-
-    B: Optional[float]
-        Penalty coefficient which accounts for the path cost.
-
-    Returns
-    -------
-    None
-    """
-
-    __name__ = "tsp"
-
-    def __init__(self,
-                 city_coordinates=None,
-                 distance_matrix=None,
-                 G=None,
-                 A=None,
-                 B=1,
-                 ):
-        # Initialization when a weighted graph is given
-        if G is not None and nx.is_weighted(G):
-            TSP.validate_graph(G)
-            n_cities = len(G)
-        else:
-            # Initialization when cities coordinates are given
-            if city_coordinates is not None:
-                TSP.validate_coordinates(city_coordinates)
-                n_cities = len(city_coordinates)
-                distance_matrix = scipy.spatial.distance_matrix(
-                    city_coordinates, city_coordinates)
-            # Initialization when a distance matrix is given
-            elif distance_matrix is not None:
-                TSP.validate_distance_matrix(distance_matrix)
-                n_cities = len(distance_matrix)
-                distance_matrix = np.array(distance_matrix)
-            # Raise error if no input is given
-            else:
-                raise ValueError(
-                    'Input missing: city coordinates, distance matrix or (weighted graph) required')
-
-            # Take into account graph connectivity if unweighted graph is given
-            G = G if G else nx.complete_graph(n_cities)
-            if n_cities != len(G):
-                raise ValueError(
-                    'Number of cities does not match the number of nodes in graph')
-
-            # Set edge weights to be the distances between corresponding cities
-            for (u, v) in G.edges():
-                G[u][v]['weight'] = distance_matrix[u, v]
-
-        # Set number of cities
-        self.n_cities = n_cities
-
-        # Set the graph, making sure it is directed (useful when looping over edges during QUBO creation)
-        self._G = nx.DiGraph(G)
-
-        # Set penalty coefficients if given, otherwise give default value
-        self.A = A if A else 2 * distance_matrix.max()
-        self.B = B
-
-    @property
-    def graph(self):
-        return self._G
-
-    @staticmethod
-    def validate_coordinates(city_coordinates):
-        """
-        Makes the necessary check given some city coordinates.
-
-        Parameters
-        ----------
-        input_coordinates : List[Tuple[float, float]]
-            List containing the coordinates of each city.
-
-        Returns
-        -------
-            None
-        """
-        if not isinstance(city_coordinates, list):
-            raise TypeError("The coordinates should be a list")
-
-        for each_entry in city_coordinates:
-            if not isinstance(each_entry, tuple):
-                raise TypeError(
-                    "The coordinates should be contained in a tuple")
-
-            for each_value in each_entry:
-                if not isinstance(each_value, float) and not isinstance(
-                    each_value, int
-                ):
-                    raise TypeError(
-                        "The coordinates must be of type float or int")
-
-    @staticmethod
-    def validate_distance_matrix(distance_matrix):
-        """
-        Makes the necessary check given some distance matrix.
-
-        Parameters
-        ----------
-        distance_matrix : List[List[float]]
-            Distance between cities given as list of list representing a matrix
-
-        Returns
-        -------
-            None
-        """
-        if not isinstance(distance_matrix, list):
-            raise TypeError("The distance matrix should be a list")
-
-        for each_entry in distance_matrix:
-            if not isinstance(each_entry, list):
-                raise TypeError(
-                    "Each row in the distance matrix should be a list")
-
-            for each_value in each_entry:
-                if not isinstance(each_value, float) and not isinstance(
-                    each_value, int
-                ):
-                    raise TypeError(
-                        "The distance matrix entries must be of type float or int")
-
-                if each_value < 0:
-                    raise ValueError("Distances should be positive")
-
-    @staticmethod
-    def validate_graph(G):
-        """
-        Makes the necessary check given some (weighted) graph.
-
-        Parameters
-        ----------
-        G: nx.Graph
-            Graph encoding the connectivity between cities (can be directed)
-
-        Returns
-        -------
-            None
-        """
-        # Set edge weights to be the distances between corresponding cities
-        for (u, v, weight) in G.edges(data='weight'):
-            print(weight)
-            if not isinstance(weight, float) and not isinstance(
-                weight, int
-            ):
-                raise TypeError(
-                    "The edge weights must be of type float or int")
-
-            if weight < 0:
-                raise ValueError("Edge weights should be positive")
-
-    @staticmethod
-    def random_instance(**kwargs):
-        """
-        Creates a random instance of the Traveling Salesman problem with
-        fully connected cities.
-
-        Parameters
-        ----------
-        n_cities: int
-            The number of cities in the TSP instance. This is a required 
-            keyword argument.
-
-        Returns
-        -------
-            A random instance of the Traveling Salesman problem.
-        """
-        n_cities = check_kwargs(["n_cities"], [None], **kwargs)[0]
-
-        # Set a random number generator
-        seed = kwargs.get("seed", None)
-        seed = seed if isinstance(seed, int) else None
-        rng = np.random.default_rng(seed)
-
-        # Generate random coordinates in a box of size sqrt(n_cities) x sqrt(n_cities)
-        box_size = np.sqrt(n_cities)
-        city_coordinates = list(
-            map(tuple, box_size * rng.random(size=(n_cities, 2))))
-        return TSP(city_coordinates=city_coordinates)
-
-    def terms_and_weights(self):
-        """
-        Returns the terms and weights used in the QUBO formulation of this TSP instance.
-        The QUBO formulation used is the one presented in Section 7.2 in 
-        https://arxiv.org/pdf/1302.5843.pdf, and sets the first city to be visited to be
-        the first city in order to reduce the number of variables.
-
-        Returns
-        -------
-        Tuple[List[List[int]], List[float]]
-            Tuple containing a list with the terms and a list with the corresponding weights.
-        """
-
-        # Constants (flags) useful for the helper function below
-        ZERO_VALUED_VARIABLE = -2
-        ONE_VALUED_VARIABLE = -1
-
-        def get_variable_index(v, j):
-            """
-            Returns the actual configuration index given the two indices v (city) and j (step), 
-            to mirror the formulation given in https://arxiv.org/pdf/1302.5843.pdf. Whenever the 
-            city or step probed is the first one, it can also return a flag saying whether the 
-            variable is 0 (flag=-2) or 1 (flag=-1), since the first city is fixed to reduce the
-            number of variables).
-            """
-            if j > self.n_cities+1 or v > self.n_cities:
-                raise ValueError('Index out of bounds')
-
-            # Whenever the step is the first one (or n+1 equivalently)
-            if j == 1 or j == self.n_cities + 1:
-                # If the city is the first one, we have x_{1, 1} = 1
-                if v == 1:
-                    variable_index = ONE_VALUED_VARIABLE
-                # Else we have x_{v, 1} = 0
-                else:
-                    variable_index = ZERO_VALUED_VARIABLE
-
-            # When step j>1 is given
-            else:
-                # If first node, then x_{1, j} = 0
-                if v == 1:
-                    variable_index = ZERO_VALUED_VARIABLE
-                # Else return the index corresponding to variable x_{v, j}
-                else:
-                    variable_index = (j - 2) * (self.n_cities - 1) + (v - 2)
-
-            return variable_index
-
-        # Init the various terms
-        constant_term = 0
-        single_terms = []
-        interaction_terms = []
-
-        # Constraints ensuring that a city only appears once in the cycle, and that there is only one city per step
-        # (note that it was simplified to account that the first city is always city 1)
-        constant_term += 2 * self.A * (self.n_cities-1)
-
-        for v in range(2, self.n_cities + 1):
-            for j in range(2, self.n_cities + 1):
-                single_terms.append(([get_variable_index(v, j)], -4 * self.A))
-
-        for k in range(2, self.n_cities + 1):
-            for l in range(2, self.n_cities + 1):
-                for v in range(2, self.n_cities + 1):
-                    interaction_terms.append(
-                        ([get_variable_index(v, k), get_variable_index(v, l)], self.A))
-
-        for j in range(2, self.n_cities + 1):
-            for u in range(2, self.n_cities + 1):
-                for v in range(2, self.n_cities + 1):
-                    interaction_terms.append(
-                        ([get_variable_index(u, j), get_variable_index(v, j)], self.A))
-
-        # Constraint which penalizes going through edges which are not part of the graph
-        for (u, v) in nx.complement(self.graph).edges():
-            for j in range(1, self.n_cities + 1):
-                interaction_terms.append(
-                    ([get_variable_index(u+1, j), get_variable_index(v+1, j+1)], self.A))
-
-        # Terms to account for the path cost
-        for (u, v) in self.graph.edges():
-            for j in range(1, self.n_cities + 1):
-                interaction_terms.append(([get_variable_index(
-                    u+1, j), get_variable_index(v+1, j+1)], self.B * self.graph[u][v]['weight']))
-
-        # Filtering linear and quadratic terms such that variables which are fixed (and have been flagged)
-        # can be processed accordingly
-        filtered_interaction_terms = []
-        for interaction, weight in single_terms + interaction_terms:
-            # If the term is non-zero (so no flag=-2 is present), we should consider it
-            if ZERO_VALUED_VARIABLE not in interaction:
-                # If the same variable appears in a quadratic term, it becomes a linear term
-                if len(interaction) == 2 and interaction[0] == interaction[1]:
-                    interaction.pop()
-
-                # Update interaction to reduce the degree of a term if some variables are set to 1
-                # (that is remove all flag=-1)
-                interaction = list(
-                    filter(lambda a: a != ONE_VALUED_VARIABLE, interaction))
-
-                # Add the updated term
-                filtered_interaction_terms.append((interaction, weight))
-
-        # Unzip to retrieve terms and weights in separate sequences
-        return tuple(zip(*(filtered_interaction_terms + [([], constant_term)])))
-
-    def get_qubo_problem(self):
-        """
-        Returns the QUBO encoding of this problem.
-
-        Returns
-        -------
-            The QUBO encoding of this problem.
-        """
-        n = (self.n_cities - 1) ** 2
-        terms, weights = self.terms_and_weights()
-
-        # Convert to Ising equivalent since variables are in {0, 1} rather than {-1, 1}
-        ising_terms, ising_weights = QUBO.convert_qubo_to_ising(
-            n, terms, weights)
-        return QUBO(n, ising_terms, ising_weights, self.problem_instance)
-
-
-class NumberPartition(Problem):
-    """
-    Creates an instance of the Number Partitioning problem.
-
-    Parameters
-    ----------
-    numbers: List[int]
-        The list of numbers to be partitioned.
-
-    Returns
-    -------
-        An instance of the Number Partitioning problem.
-    """
-
-    __name__ = "number_partition"
-
-    def __init__(self, numbers=None):
-        # Set the numbers to be partitioned. If not given, generate a random list with integers
-        self.numbers = numbers
-        self.n_numbers = None if numbers == None else len(self.numbers)
-
-    @property
-    def numbers(self):
-        return self._numbers
-
-    @numbers.setter
-    def numbers(self, input_numbers):
-
-        if not isinstance(input_numbers, list):
-            raise TypeError("The input parameter, numbers, has to be a list")
-
-        for each_entry in input_numbers:
-            if not isinstance(each_entry, int):
-                raise TypeError(
-                    "The elements in numbers list must be of type int.")
-
-        self._numbers = input_numbers
-
-    @staticmethod
-    def random_instance(**kwargs):
-        """
-        Creates a random instance of the Number Partitioning problem.
-
-        Parameters
-        ----------
-        n_numbers: int
-            The number of numbers to be partitioned. This is a required 
-            keyword argument.
-
-        Returns
-        -------
-            A random instance of the Number Partitioning problem.
-        """
-        n_numbers = check_kwargs(["n_numbers"], [None], **kwargs)
-
-        # Set a random number generator
-        seed = kwargs.get("seed", None)
-        seed = seed if isinstance(seed, int) else None
-        rng = np.random.default_rng(seed)
-
-        numbers = list(map(int, rng.integers(1, 10, size=n_numbers)))
-        return NumberPartition(numbers)
-
-    def get_qubo_problem(self):
-        """
-        Returns the QUBO encoding of this problem.
-
-        Returns
-        -------
-            The QUBO encoding of this problem.
-        """
-        terms = []
-        weights = []
-        constant_term = 0
-
-        # Consider every pair of numbers (ordered)
-        for i in range(self.n_numbers):
-            for j in range(i, self.n_numbers):
-
-                # If i equals j, then whatever random sign we choose, if we square
-                # it we can back 1. So we have a constant term.
-                if i == j:
-                    constant_term += self.numbers[i] * self.numbers[j]
-
-                # Otherwise the weight is computed as being the product of the
-                # numbers in the pair, multiplied by 2 (since we account for
-                # both pair (i, j) and (j, i)
-                else:
-                    term = [i, j]
-                    weight = 2 * self.numbers[i] * self.numbers[j]
-
-                    terms.append(term)
-                    weights.append(weight)
-
-        # If the constant term is non-zero, we may add it to terms and weights
-        if constant_term > 0:
-            terms.append([])
-            weights.append(constant_term)
-
-        return QUBO(self.n_numbers, terms, weights, self.problem_instance)
-
-
-class MaximumCut(Problem):
-    """
-    Creates an instance of the Maximum Cut problem.
-
-    Parameters
-    ----------
-    G: nx.Graph
-        The input graph as NetworkX graph instance.
-
-    Returns
-    -------
-        An instance of the Maximum Cut problem.
-    """
-
-    __name__ = "maximum_cut"
-
-    DEFAULT_EDGE_WEIGHT = 1.0
-
-    def __init__(self, G):
-
-        self.G = G
-
-    @property
-    def G(self):
-        return self._G
-
-    @G.setter
-    def G(self, input_networkx_graph):
-
-        if not isinstance(input_networkx_graph, nx.Graph):
-            raise TypeError("Input problem graph must be a networkx Graph.")
-
-        # Relabel nodes to integers starting from 0
-        mapping = dict(
-            zip(input_networkx_graph, range(
-                input_networkx_graph.number_of_nodes()))
-        )
-        self._G = nx.relabel_nodes(input_networkx_graph, mapping)
-
-    @staticmethod
-    def random_instance(**kwargs):
-        """
-        Creates a random instance of the Maximum Cut problem, whose graph is
-        random following the Erdos-Renyi model.
-
-        Parameters
-        ----------
-        **kwargs:
-        Required keyword arguments are:
-
-            n_nodes: int
-                The number of nodes (vertices) in the graph.
-            edge_probability: float
-                The probability with which an edge is added to the graph.
-
-        Returns
-        -------
-            A random instance of the Maximum Cut problem.
-        """
-        n_nodes, edge_probability = check_kwargs(
-            ["n_nodes", "edge_probability"], [None, None], **kwargs
-        )
-        seed = kwargs.get("seed", None)
-
-        G = nx.generators.random_graphs.fast_gnp_random_graph(
-            n=n_nodes, p=edge_probability, seed=seed
-        )
-        return MaximumCut(G)
-
-    def get_qubo_problem(self):
-        """
-        Returns the QUBO encoding of this problem.
-
-        Returns
-        -------
-            The QUBO encoding of this problem.
-        """
-        # Iterate over edges (with weight) and store accordingly
-        terms = []
-        weights = []
-
-        for u, v, edge_weight in self.G.edges(data="weight"):
-            terms.append([u, v])
-
-            # We expect the edge weight to be given in the attribute called
-            # "weight". If it is None, assume a weight of 1.0
-            weights.append(
-                edge_weight if edge_weight else MaximumCut.DEFAULT_EDGE_WEIGHT
-            )
-
-        return QUBO(self.G.number_of_nodes(), terms, weights, self.problem_instance)
-
-
-class Knapsack(Problem):
-    """
-    Creates an instance of the Kanpsack problem.
-
-    Parameters
-    ----------
-    values: List[int]
-        The values of the items that can be placed in the kanpsack.
-    weights: List[int]
-        The weight of the items that can be placed in the knapsack.
-    weight_capacity: int
-        The maximum weight the knapsack can hold.
-    penalty: float
-        Penalty for the weight constraint.
-
-    Returns
-    -------
-        An instance of the Knapsack problem.
-    """
-
-    __name__ = "knapsack"
-
-    def __init__(self, values, weights, weight_capacity, penalty):
-        # Check whether the input is valid. Number of values should match the number of weights.
-        if len(values) != len(weights):
-            raise ValueError(
-                "Number of items does not match given value and weights")
-
-        self.values = values
-        self.weights = weights
-        self.weight_capacity = weight_capacity
-        self.penalty = penalty
-        self.n_items = len(weights)
-
-    @property
-    def values(self):
-        return self._values
-
-    @values.setter
-    def values(self, input_values):
-
-        if not isinstance(input_values, list):
-            raise TypeError("The input parameter, values, has to be a list")
-
-        for each_entry in input_values:
-            if not isinstance(each_entry, int):
-                raise TypeError(
-                    "The elements in values list must be of type int.")
-
-        self._values = input_values
-
-    @property
-    def weights(self):
-        return self._weights
-
-    @weights.setter
-    def weights(self, input_weights):
-
-        if not isinstance(input_weights, list):
-            raise TypeError("The input parameter, weights, has to be a list")
-
-        for each_entry in input_weights:
-            if not isinstance(each_entry, int):
-                raise TypeError(
-                    "The elements in weights list must be of type int.")
-
-        self._weights = input_weights
-
-    @property
-    def weight_capacity(self):
-        return self._weight_capacity
-
-    @weight_capacity.setter
-    def weight_capacity(self, input_weight_capacity):
-
-        if not isinstance(input_weight_capacity, int):
-            raise TypeError(
-                "The input parameter, weight_capacity, has to be of type int"
-            )
-
-        if input_weight_capacity <= 0:
-            raise TypeError(
-                "The input parameter, weight_capacity, must be a positive integer greater than 0"
-            )
-
-        self._weight_capacity = input_weight_capacity
-
-    @property
-    def penalty(self):
-        return self._penalty
-
-    @penalty.setter
-    def penalty(self, input_penalty):
-
-        if not isinstance(input_penalty, int) and not isinstance(input_penalty, float):
-            raise TypeError(
-                "The input parameter, penalty, has to be of type float or int"
-            )
-
-        self._penalty = input_penalty
-
-    @staticmethod
-    def random_instance(**kwargs):
-        """
-        Creates a random instance of the Knapsack problem.
-
-        Parameters
-        ----------
-        n_items: int
-            The number of items that can be placed in the knapsack.
-
-        Returns
-        -------
-            A random instance of the Knapsack problem.
-        """
-        n_items = check_kwargs(["n_items"], [None], **kwargs)[0]
-
-        # Set a random number generator
-        seed = kwargs.get("seed", None)
-        seed = seed if isinstance(seed, int) else None
-        rng = np.random.default_rng(seed)
-
-        values = list(map(int, rng.integers(1, n_items, size=n_items)))
-        weights = list(map(int, rng.integers(1, n_items, size=n_items)))
-
-        min_weights = np.min(weights)
-        max_weights = np.max(weights)
-
-        if min_weights != max_weights:
-            weight_capacity = int(rng.integers(
-                min_weights * n_items, max_weights * n_items
-            ))
-        else:
-            weight_capacity = int(rng.integers(
-                max_weights, max_weights * n_items))
-
-        penalty = 2 * np.max(values)
-        return Knapsack(values, weights, weight_capacity, int(penalty))
-
-    def terms_and_weights(self):
-        n_variables_slack = int(np.ceil(np.log2(self.weight_capacity)))
-        n_variables = self.n_items + n_variables_slack
-
-        # Edges between variables to represent slack value (the s_j's)
-        edges_slacks = itertools.combinations(range(n_variables_slack), 2)
-        edges_slacks_with_weights = [
-            (list(e), 2 * self.penalty * (2 ** e[0]) * (2 ** e[1]))
-            for e in edges_slacks
-        ]
-
-        # Edges between decision variables for weights (the x_i's)
-        edges_decision_vars = itertools.combinations(
-            range(n_variables_slack, n_variables), 2
-        )
-        edges_decision_vars_with_weights = [
-            (
-                list(e),
-                2
-                * self.penalty
-                * self.weights[e[0] - n_variables_slack]
-                * self.weights[e[1] - n_variables_slack],
-            )
-            for e in edges_decision_vars
-        ]
-
-        # Edges between decisions and variables to represent slack value (the x_i's and s_j's)
-        edges_slacks_decision_vars = itertools.product(
-            range(n_variables_slack), range(n_variables_slack, n_variables)
-        )
-        edges_slacks_decision_vars_with_weights = [
-            (
-                list(e),
-                2 * self.penalty * (2 ** e[0]) *
-                self.weights[e[1] - n_variables_slack],
-            )
-            for e in edges_slacks_decision_vars
-        ]
-
-        # Linear terms for the variables to represent slack value (s_j's)
-        single_interaction_slacks = [
-            ([i], self.penalty * (2 ** (2 * i) - 2 * self.weight_capacity * 2 ** i))
-            for i in range(n_variables_slack)
-        ]
-
-        # Linear terms for the decision variables (the x_i's)
-        single_interaction_decisions_vars = [
-            (
-                [i],
-                self.penalty * self.weights[i - n_variables_slack] ** 2
-                - 2
-                * self.penalty
-                * self.weight_capacity
-                * self.weights[i - n_variables_slack]
-                - self.values[i - n_variables_slack],
-            )
-            for i in range(n_variables_slack, n_variables)
-        ]
-
-        # The constant term
-        constant_term = [([], self.penalty * self.weight_capacity ** 2)]
-
-        # Unzip to retrieve terms and weights in separate sequences
-        return tuple(
-            zip(
-                *(
-                    edges_slacks_with_weights
-                    + edges_decision_vars_with_weights
-                    + edges_slacks_decision_vars_with_weights
-                    + single_interaction_slacks
-                    + single_interaction_decisions_vars
-                    + constant_term
-                )
-            )
-        )
-
-    def get_qubo_problem(self):
-        """
-        Returns the QUBO encoding of this problem.
-
-        Returns
-        -------
-            The QUBO encoding of this problem.
-        """
-        n_variables_slack = int(np.ceil(np.log2(self.weight_capacity)))
-        n = self.n_items + n_variables_slack
-        terms, weights = self.terms_and_weights()
-
-        # Convert to Ising equivalent since variables are in {0, 1} rather than {-1, 1}
-        ising_terms, ising_weights = QUBO.convert_qubo_to_ising(
-            n, terms, weights)
-        return QUBO(n, ising_terms, ising_weights, self.problem_instance)
-
-
-class SlackFreeKnapsack(Knapsack):
-    """
-    A slack variable free approach to the Knapsack problem Hamiltonian. 
-    The Hamiltonian consists of decision qubits with a quadratic penalty term centred
-    on `W`, i.e. the maximum Knapsack Capacity.
-
-    Creates an instance of the SlackFreeKanpsack problem.
-
-    Parameters
-    ----------
-    values: List[int]
-        The values of the items that can be placed in the kanpsack.
-    weights: List[int]
-        The weight of the items that can be placed in the knapsack.
-    weight_capacity: int
-        The maximum weight the knapsack can hold.
-    penalty: float
-        Penalty for the weight constraint.
-
-    Returns
-    -------
-        An instance of the SlackFreeKnapsack problem.
-    """
-
-    __name__ = "slack_free_knapsack"
-
-    def __init__(self, values, weights, weight_capacity, penalty):
-
-        super().__init__(values, weights, weight_capacity, penalty)
-
-    @staticmethod
-    def random_instance(**kwargs):
-        """
-        Creates a random instance of the Knapsack problem.
-
-        Parameters
-        ----------
-        n_items: int
-            The number of items that can be placed in the knapsack.
-
-        Returns
-        -------
-            A random instance of the Knapsack problem.
-        """
-        n_items = check_kwargs(["n_items"], [None], **kwargs)[0]
-
-        # Set a random number generator
-        seed = kwargs.get("seed", None)
-        seed = seed if isinstance(seed, int) else None
-        rng = np.random.default_rng(seed)
-
-        values = list(map(int, rng.integers(1, n_items, size=n_items)))
-        weights = list(map(int, rng.integers(1, n_items, size=n_items)))
-
-        min_weights = np.min(weights)
-        max_weights = np.max(weights)
-        if min_weights != max_weights:
-            weight_capacity = int(rng.integers(
-                min_weights * n_items, max_weights * n_items
-            ))
-        else:
-            weight_capacity = int(rng.integers(
-                max_weights, max_weights * n_items))
-
-        penalty = 2 * np.max(values)
-        return SlackFreeKnapsack(values, weights, weight_capacity, int(penalty))
-
-    def terms_and_weights(self):
-        """
-        Implementation of single and two-qubit terms in the slack-free Hamiltonian 
-        for the Knapsack problem. 
-        """
-
-        n_variables = self.n_items
-
-        # Edges between decision variables for weights (the x_i's)
-        edges_decision_vars = itertools.combinations(range(n_variables), 2)
-        edges_decision_vars_with_weights = [
-            (list(e), 2 * self.penalty *
-             self.weights[e[0]] * self.weights[e[1]])
-            for e in edges_decision_vars
-        ]
-
-        # Linear terms for the decision variables (the x_i's)
-        single_interaction_decisions_vars = [
-            (
-                [i],
-                self.penalty * self.weights[i] ** 2
-                - 2 * self.penalty * self.weight_capacity * self.weights[i]
-                - self.values[i],
-            )
-            for i in range(n_variables)
-        ]
-
-        # The constant term
-        constant_term = [([], self.penalty * self.weight_capacity ** 2)]
-
-        # Unzip to retrieve terms and weights in separate sequences
-        return tuple(
-            zip(
-                *(
-                    edges_decision_vars_with_weights
-                    + single_interaction_decisions_vars
-                    + constant_term
-                )
-            )
-        )
-
-    def get_qubo_problem(self):
-        """
-        Returns the QUBO encoding of this problem.
-
-        Returns
-        -------
-            The QUBO encoding of this problem.
-        """
-        n = self.n_items
-        terms, weights = self.terms_and_weights()
-
-        # Convert to Ising equivalent since variables are in {0, 1} rather than {-1, 1}
-        ising_terms, ising_weights = QUBO.convert_qubo_to_ising(
-            n, terms, weights)
-        return QUBO(n, ising_terms, ising_weights, self.problem_instance)
-
-
-class MinimumVertexCover(Problem):
-    """
-    Creates an instance of the Minimum Vertex Cover problem.
-
-    Parameters
-    ----------
-    G: nx.Graph
-        The input graph as NetworkX graph instance.
-    field: float
-        The strength of the artificial field minimizing the size of the cover.
-    penalty: float
-        The strength of the penalty enforcing the cover constraint.
-
-    Returns
-    -------
-    An instance of the Minimum Vertex Cover problem.
-    """
-
-    __name__ = "minimum_vertex_cover"
-
-    def __init__(self, G, field, penalty):
-
-        self.G = G
-        self.field = field
-        self.penalty = penalty
-
-    @property
-    def G(self):
-        return self._G
-
-    @G.setter
-    def G(self, input_networkx_graph):
-
-        if not isinstance(input_networkx_graph, nx.Graph):
-            raise TypeError("Input problem graph must be a networkx Graph.")
-
-        # Relabel nodes to integers starting from 0
-        mapping = dict(
-            zip(input_networkx_graph, range(
-                input_networkx_graph.number_of_nodes()))
-        )
-        self._G = nx.relabel_nodes(input_networkx_graph, mapping)
-
-    @property
-    def field(self):
-        return self._field
-
-    @field.setter
-    def field(self, input_field):
-
-        if not isinstance(input_field, int) and not isinstance(input_field, float):
-            raise TypeError(
-                "The input parameter, field, has to be of type float or int"
-            )
-
-        self._field = input_field
-
-    @property
-    def penalty(self):
-        return self._penalty
-
-    @penalty.setter
-    def penalty(self, input_penalty):
-
-        if not isinstance(input_penalty, int) and not isinstance(input_penalty, float):
-            raise TypeError(
-                "The input parameter, penalty, has to be of type float or int"
-            )
-
-        self._penalty = input_penalty
-
-    @staticmethod
-    def random_instance(**kwargs):
-        """
-        Creates a random instance of the Minimum Vertex Cover problem, whose graph is
-        random following the Erdos-Renyi model. By default the artificial field is
-        set to 1.0 and the default penalty os taken to be 10 times larger.
-
-        Parameters
-        ----------
-        **kwargs:
-            Required keyword arguments are:
-
-            n_nodes: int
-                The number of nodes (vertices) in the graph.
-            edge_probability: float
-                The probability with which an edge is added to the graph.
-
-        Returns
-        -------
-        A random instance of the Minimum Vertex Cover problem.
-        """
-
-        n_nodes, edge_probability = check_kwargs(
-            ["n_nodes", "edge_probability"], [None, None], **kwargs
-        )
-        seed = kwargs.get("seed", None)
-        G = nx.generators.random_graphs.fast_gnp_random_graph(
-            n=n_nodes, p=edge_probability, seed=seed
-        )
-
-        DEFAULT_FIELD = 1.0
-        DEFAULT_PENALTY = 10
-
-        return MinimumVertexCover(G, DEFAULT_FIELD, DEFAULT_PENALTY)
-
-    def terms_and_weights(self):
-        """
-        Creates the terms and weights for the Minimum Vertex Cover problem
-
-        Returns
-        -------
-        terms_weights: tuple(list[list],list[float])
-            Tuple containing list of terms and list of weights.
-        """
-
-        # Number of nodes
-        n_nodes = self.G.number_of_nodes()
-
-        # Number of edges
-        edges = list(self.G.edges())
-
-        # Connectivity of each node
-        node_repetition = [e for edge in edges for e in edge]
-        connectivity = dict(Counter(node_repetition))
-
-        # Quadratic interation from penalty term
-        quadratic_interaction = [(list(e), self.penalty / 4) for e in edges]
-
-        # Linear terms from the artificial field
-        linear_interaction = [
-            ([i], -self.field / 2 + connectivity[i] * self.penalty / 4)
-            if connectivity.get(i) is not None
-            else ([i], -self.field / 2)
-            for i in range(n_nodes)
-        ]
-
-        # Constant term
-        constant_term = [([], n_nodes * self.field / 2 +
-                          len(edges) * self.penalty / 4)]
-
-        # Generate tuple containing a list with the terms and a list with the weights
-        terms_weights = tuple(
-            zip(*(quadratic_interaction + linear_interaction + constant_term))
-        )
-
-        # Unzip to retrieve terms and weights in separate sequences
-        return terms_weights
-
-    def get_qubo_problem(self):
-        """
-        Returns the QUBO encoding of this problem.
-
-        Returns
-        -------
-        The QUBO encoding of this problem.
-        """
-
-        # Extract terms and weights from the problem definition
-        terms, weights = self.terms_and_weights()
-
-        return QUBO(self.G.number_of_nodes(), list(terms), list(weights), self.problem_instance)
-
-
-class ShortestPath(Problem):
-    """
-    Creates an instance of the Shortest Path problem.
-
-    Parameters
-    ----------
-    G: nx.Graph
-        The input graph as NetworkX graph instance.
-    source: int
-        The index of the source node.
-    dest: int
-        The index of the destination node.
-
-    Returns
-    -------
-        An instance of the Shortest Path problem.
-    """
-
-    __name__ = "shortest_path"
-
-    def __init__(self, G, source, dest):
-
-        # Relabel nodes to integers starting from 0
-        mapping = dict(zip(G, range(G.number_of_nodes())))
-        self.G = nx.relabel_nodes(G, mapping)
-
-        self.source = source
-        self.dest = dest
-
-        assert source in list(
-            G.nodes), f"Source node not within nodes of input graph"
-        assert dest in list(
-            G.nodes
-        ), f"Destination node not within nodes of input graph"
-        assert source != dest, "Source and destination nodes cannot be the same"
-
-    @staticmethod
-    def random_instance(**kwargs):
-        """
-        Creates a random instance of the Shortest problem, whose graph is
-        random following the Erdos-Renyi model. By default the node and edge 
-        weights are set to 1.0 and the default constraint is taken to be as large.
-
-        Parameters
-        ----------
-        **kwargs:
-            Required keyword arguments are:
-
-            n_nodes: int
-                The number of nodes (vertices) in the graph.
-            edge_probability: float
-                The probability with which an edge is added to the graph.
-
-        Returns
-        -------
-        A random instance of the Shortest Path problem.
-        """
-
-        n_nodes, edge_probability, seed, source, dest = check_kwargs(
-            ["n_nodes", "edge_probability", "seed", "source", "dest"],
-            [None, None, 1234, 0, 1],
-            **kwargs,
-        )
-        G = nx.generators.random_graphs.fast_gnp_random_graph(
-            n=n_nodes, p=edge_probability, seed=seed
-        )
-
-        DEFAULT_WEIGHTS = 1.0
-
-        for (u, v) in G.edges():
-            G.edges[u, v]["weight"] = DEFAULT_WEIGHTS
-        for w in G.nodes():
-            G.nodes[w]["weight"] = DEFAULT_WEIGHTS
-
-        return ShortestPath(G, source, dest)
-
-    def terms_and_weights(self):
-        """
-        Creates the terms and weights for the Shortest Path problem
-
-        Returns
-        -------
-        terms_weights: tuple(list[list],list[float])
-            Tuple containing list of terms and list of weights
-        """
-        s = self.source
-        d = self.dest
-        n_nodes = self.G.number_of_nodes()
-        n_edges = self.G.number_of_edges()
-
-        # # Linear terms due to node weights
-        #     # For loop version
-        #     node_terms_weights = []
-        #     for i in range(n_nodes):
-        #         if i not in [s, d]:
-        #             shift = int(i>s)+int(i>d)
-        #             node_terms_weights.append(([i-shift], self.G.nodes[i]['weight']))
-        node_terms_weights = [
-            ([i - (int(i > s) + int(i > d))], self.G.nodes[i]["weight"])
-            for i in range(n_nodes)
-            if i not in [s, d]
-        ]
-
-        # Linear terms due to edge weights (shift of n_nodes-2 since we removed 2 nodes)
-        #     # For loop version
-        #     edge_terms_weights = []
-        #     for i, (u,v) in enumerate(self.G.edges()):
-        #         edge_terms_weights.append(([i+n_nodes-2], self.G.edges[u,v]['weights']))
-        edge_terms_weights = [
-            ([i + n_nodes - 2], self.G.edges[u, v]["weight"])
-            for i, (u, v) in enumerate(self.G.edges())
-        ]
-
-        # Source flow constraint
-        #     # For loop version
-        #     start_flow_terms_weights = []
-        #     for i, x in enumerate(self.G.edges()):
-        #         for j, y in enumerate(self.G.edges()):
-        #             if s in x and s in y:
-        #                 if i == j:
-        #                     start_flow_terms_weights.append(([i+n_nodes-2], -1))
-        #                 else:
-        #                     start_flow_terms_weights.append(([i+n_nodes-2,j+n_nodes-2], 1))
-        start_flow_terms_weights = [
-            ([i + n_nodes - 2], -1)
-            if i == j
-            else ([i + n_nodes - 2, j + n_nodes - 2], 1)
-            for i, x in enumerate(self.G.edges())
-            for j, y in enumerate(self.G.edges())
-            if (s in x and s in y)
-        ]
-
-        # Destination flow constraint
-        #     # For loop version
-        #     dest_flow_terms_weights = []
-        #     for i, x in enumerate(self.G.edges()):
-        #         for j, y in enumerate(self.G.edges()):
-        #             if d in x and d in y:
-        #                 if i == j:
-        #                     dest_flow_terms_weights.append(([i+n_nodes-2], -1))
-        #                 else:
-        #                     dest_flow_terms_weights.append(([i+n_nodes-2,j+n_nodes-2], 1))
-        dest_flow_terms_weights = [
-            ([i + n_nodes - 2], -1)
-            if i == j
-            else ([i + n_nodes - 2, j + n_nodes - 2], 1)
-            for i, x in enumerate(self.G.edges())
-            for j, y in enumerate(self.G.edges())
-            if (d in x and d in y)
-        ]
-
-        # Path flow constraint
-        path_flow_terms_weights = []
-        for i in range(n_nodes):
-            if i != d and i != s:
-                shift = int(i > s) + int(i > d)
-                path_flow_terms_weights.append(([i - shift], 4))
-                for j, x in enumerate(self.G.edges()):
-                    if i in x:
-                        path_flow_terms_weights.append(
-                            ([i - shift, j + n_nodes - 2], -4)
-                        )
-                    for k, y in enumerate(self.G.edges()):
-                        if i in x and i in y:
-                            if j == k:
-                                path_flow_terms_weights.append(
-                                    ([j + n_nodes - 2], 1))
-                            else:
-                                path_flow_terms_weights.append(
-                                    ([j + n_nodes - 2, k + n_nodes - 2], 1)
-                                )
-
-        return tuple(
-            zip(
-                *(
-                    node_terms_weights
-                    + edge_terms_weights
-                    + start_flow_terms_weights
-                    + dest_flow_terms_weights
-                    + path_flow_terms_weights
-                )
-            )
-        )
-
-    def get_qubo_problem(self):
-        """
-        Returns the QUBO encoding of this problem.
-
-        Returns
-        -------
-        The QUBO encoding of this problem.
-        """
-        n = self.G.number_of_nodes() + self.G.number_of_edges() - 2
-        # Extract terms and weights from the problem definition
-        terms, weights = self.terms_and_weights()
-
-        # Convert to Ising equivalent since variables are in {0, 1} rather than {-1, 1}
-        ising_terms, ising_weights = QUBO.convert_qubo_to_ising(
-            n, terms, weights)
-        return QUBO(n, ising_terms, ising_weights, self.problem_instance)
->>>>>>> 99ed5570
+        return {**{"problem_type": self.__name__}, **dict(self)}