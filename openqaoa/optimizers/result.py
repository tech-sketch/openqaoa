#   Copyright 2022 Entropica Labs
#
#   Licensed under the Apache License, Version 2.0 (the "License");
#   you may not use this file except in compliance with the License.
#   You may obtain a copy of the License at
#
#       http://www.apache.org/licenses/LICENSE-2.0
#
#   Unless required by applicable law or agreed to in writing, software
#   distributed under the License is distributed on an "AS IS" BASIS,
#   WITHOUT WARRANTIES OR CONDITIONS OF ANY KIND, either express or implied.
#   See the License for the specific language governing permissions and
#   limitations under the License.

from functools import update_wrapper
from logging.config import dictConfig
from re import I
import matplotlib.pyplot as plt
from typing import Type, List
import numpy as np
import json

from .logger_vqa import Logger
from ..qaoa_parameters.operators import Hamiltonian
<<<<<<< HEAD
from ..utilities import qaoa_probabilities, bitstring_energy
from openqaoa.problems.helper_functions import convert2serialize, convert2serialize_complex
from openqaoa.backends import QAOABackendAnalyticalSimulator
from openqaoa.basebackend import QAOABaseBackend
=======
from ..utilities import qaoa_probabilities, bitstring_energy, convert2serialize, delete_keys_from_dict
from ..basebackend import QAOABaseBackend, QAOABaseBackendStatevector
>>>>>>> 99ed5570


def most_probable_bitstring(cost_hamiltonian, measurement_outcomes):

    mea_out = list(measurement_outcomes.values())
    index_likliest_states = np.argwhere(mea_out == np.max(mea_out))
    # degeneracy = len(index_likliest_states)
    solutions_bitstrings = [
        list(measurement_outcomes.keys())[e[0]] for e in index_likliest_states
    ]

    return {
        "solutions_bitstrings": solutions_bitstrings,
        "bitstring_energy": bitstring_energy(cost_hamiltonian, solutions_bitstrings[0]),
    }


class Result:
    """
    A class to handle the results of QAOA workflows

    Parameters
    ----------
    log: `Logger`
        The raw logger generated from the training vqa part of the QAOA. 
    method: `str`
        Stores the name of the optimisation used by the classical optimiser
    """

    def __init__(
<<<<<<< HEAD
        self, log: Type[Logger], method: Type[str], cost_hamiltonian: Type[Hamiltonian], type_backend: Type[QAOABaseBackend]
    ):


=======
        self, log: Type[Logger], method: Type[str], cost_hamiltonian: Type[Hamiltonian], backend: Type[QAOABaseBackend]
    ):

        self.__backend = backend
>>>>>>> 99ed5570
        self.method = method
        self.cost_hamiltonian = cost_hamiltonian

        self.evals = {
            "number_of_evals": log.func_evals.best[0],
            "jac_evals": log.jac_func_evals.best[0],
            "qfim_evals": log.qfim_func_evals.best[0],
        }

        self.intermediate = {
            'angles': np.array(log.param_log.history).tolist(),
            'cost': log.cost.history,
            'measurement_outcomes':
                log.measurement_outcomes.history,
            'job_id': log.job_ids.history
        }

        self.optimized = {
            'angles':
                np.array(log.param_log.best[0]).tolist()
                if log.param_log.best != [] else [],
            'cost':
                log.cost.best[0]
                if log.cost.best != [] else None,
            'measurement_outcomes':
                log.measurement_outcomes.best[0]
                if log.measurement_outcomes.best != [] else {},
            'job_id': 
                log.job_ids.best[0] 
                if len(log.job_ids.best) != 0 else [],
            'eval_number': 
                log.eval_number.best[0] 
                if len(log.eval_number.best) != 0 else [],
        }
        
        self.most_probable_states = most_probable_bitstring(
                cost_hamiltonian, self.get_counts(log.measurement_outcomes.best[0])
            ) if type_backend != QAOABackendAnalyticalSimulator and log.measurement_outcomes.best != [] else [] 
    # def __repr__(self):
    #     """Return an overview over the parameters and hyperparameters
    #     Todo
    #     ----
    #     Split this into ``__repr__`` and ``__str__`` with a more verbose
    #     output in ``__repr__``.
    #     """
    #     string = "Optimization Results:\n"
    #     string += "\tThe solution is " + str(self.solution['degeneracy']) + " degenerate" "\n"
    #     string += "\tThe most probable bitstrings are: " + str(self.solution['bitstring']) + "\n"
    #     string += "\tThe associated cost is: " + str(self.optimized['cost']) + "\n"

    #     return (string)

    def asdict(self, keep_cost_hamiltonian:bool=True, complex_to_string:bool=False, exclude_keys:List[str]=[]):
        """
        Returns a dictionary with the results of the optimization, where the dictionary is serializable. 
        If the backend is a statevector backend, the measurement outcomes will be the statevector, meaning that it is a list of complex numbers, which is not serializable. If that is the case, and complex_to_string is true the complex numbers are converted to strings.

        Parameters
        ----------
        keep_cost_hamiltonian: `bool`
            If True, the cost hamiltonian is kept in the dictionary. If False, it is removed.
        complex_to_string: `bool`
            If True, the complex numbers are converted to strings. If False, they are kept as complex numbers. This is useful for the JSON serialization.
        exclude_keys: `list[str]`
            A list of keys to exclude from the returned dictionary.

        Returns
        -------
        return_dict: `dict`
            A dictionary with the results of the optimization, where the dictionary is serializable.
        """

        return_dict = {}
        return_dict['method'] = self.method
        if keep_cost_hamiltonian: return_dict['cost_hamiltonian'] = convert2serialize(self.cost_hamiltonian)
        return_dict['evals'] = self.evals
        return_dict['most_probable_states'] = self.most_probable_states

        complx_to_str = lambda x: str(x) if isinstance(x, np.complex128) or isinstance(x, complex) else x
        
        # if the backend is a statevector backend, the measurement outcomes will be the statevector, meaning that it is a list of complex numbers, which is not serializable. If that is the case, and complex_to_string is true the complex numbers are converted to strings.
        if complex_to_string and issubclass(self.__backend, QAOABaseBackendStatevector):
            return_dict['intermediate'] = {}
            for key, value in self.intermediate.items():
                if 'measurement' in key and (isinstance(value, list) or isinstance(value, np.ndarray)):
                    return_dict['intermediate'][key] = [[complx_to_str(item) for item in list_] for list_ in value if (isinstance(list_, list) or isinstance(list_, np.ndarray))]
                else:
                    return_dict['intermediate'][key] = value 

            return_dict['optimized'] = {}
            for key, value in self.optimized.items():
                if 'measurement' in key and (isinstance(value, list) or isinstance(value, np.ndarray)):
                    return_dict['optimized'][key] = [complx_to_str(item) for item in value] 
                else:
                    return_dict['optimized'][key] = value
        else:
            return_dict['intermediate'] = self.intermediate
            return_dict['optimized'] = self.optimized

        return return_dict if exclude_keys == [] else delete_keys_from_dict(return_dict, exclude_keys)


    @staticmethod
    def get_counts(measurement_outcomes):
        """
        Converts probabilities to counts when the measurement outcomes are a numpy array, that is a state vector

        Parameters
        ----------
        measurement_outcomes: `Union[np.array, dict]`
            The measurement outcome as returned by the Logger. It can either be a statevector or a count dictionary
        Returns
        -------
        `dict`
            The count dictionary obtained either throught the statevector or the actual measurement counts
        """

        if type(measurement_outcomes) == type(np.array([])):
            measurement_outcomes = qaoa_probabilities(measurement_outcomes)

        return measurement_outcomes

    def plot_cost(
        self, figsize=(10, 8), label="Cost", linestyle="--", color="b", ax=None
    ):
        """
        A simpler helper function to plot the cost associated to a QAOA workflow

        Parameters
        ----------
        figsize: `tuple`
            The size of the figure to be plotted. Defaults to (10,8).
        label: `str`
            The label of the cost line, defaults to 'Cost'.
        linestyle: `str`
            The linestyle of the poloit. Defaults to '--'.
        color: `str`
            The color of the line. Defaults to 'b'.
        """
        if ax is None:
            fig, ax = plt.subplots(figsize=figsize)

        ax.plot(
            range(
                1,
                self.evals["number_of_evals"]
                - self.evals["jac_evals"]
                - self.evals["qfim_evals"] + 1
            ),
            self.intermediate["cost"],
            label=label,
            linestyle=linestyle,
            color=color,
        )

        ax.set_ylabel("Cost")
        ax.set_xlabel("Number of function evaluations")
        ax.legend()
        ax.set_title("Cost history")

        return

    def plot_probabilities(self, n_states_to_keep = None, figsize = (10,8),label='Probability distribution',color='tab:blue', ax=None):

        """
        Helper function to plot the probabilities corresponding to each basis states (with prob != 0) obtained from the optimized result

        Parameters
        ----------
        n_states_to_keep: 'int
            If the user passes a value, the plot will compile with the given value of states. 
            Else,  an upper bound will be calculated depending on the total size of the measurement outcomes.
        figsize: `tuple`
            The size of the figure to be plotted. Defaults to (10,8).
        label: `str`
            The label of the cost line, defaults to 'Probability distribution'.
        color: `str`
            The color of the line. Defaults to 'tab:blue'.
        ax: 'matplotlib.axes._subplots.AxesSubplot'
            Axis on which to plot the graph. Deafults to None
        """

        outcome = self.optimized['measurement_outcomes']

        # converting to counts dictionary if outcome is statevector
        if type(outcome) == type(np.array([])):
            outcome = self.get_counts(outcome)
            # setting norm to 1 since it might differ slightly for statevectors due to numerical preicision
            norm = np.float64(1)
        else: 
            # needed to be able to divide the tuple by 'norm'
            norm = np.float64(sum(outcome.values())) 

        # sorting dictionary. adding a callback function to sort by values instead of keys
        # setting reverse = True to be able to obtain the states with highest counts
        outcome_list = sorted(outcome.items(), key=lambda item: item[1], reverse=True)
        states, counts = zip(*outcome_list)

        # normalizing to obtain probabilities
        probs = counts/norm

        # total number of states / number of states with != 0 counts for shot simulators
        total = len(states)

        # number of states that fit without distortion in figure
        upper_bound = 40
        # default fontsize
        font = 'medium'

        if n_states_to_keep:
            if n_states_to_keep > total:
                raise ValueError(f"n_states_to_keep must be smaller or equal than the total number of states in measurement outcome: {total}")
            else:
                if n_states_to_keep>upper_bound:
                    print('number of states_to_keep exceeds the recommended value')
                    font = 'small'

        # if states_to_keep is not given
        else:
            if total > upper_bound:
                n_states_to_keep = upper_bound
            else:
                n_states_to_keep = total
        
        # formatting labels
        labels = [r'$\left|{}\right>$'.format(state) for state in states[:n_states_to_keep]]
        labels.append('rest')

        # represent the bar with the addition of all the remaining probabilites
        rest = sum(probs[n_states_to_keep:])

        if ax is None:
            fig, ax = plt.subplots(figsize=figsize)

        colors = [color for _ in range(n_states_to_keep)] + ['xkcd:magenta']

        ax.bar(labels,np.append(probs[:n_states_to_keep],rest), color=colors)
        ax.set_xlabel('Eigen-State')
        ax.set_ylabel('Probability')
        ax.set_title(label)
        ax.tick_params(axis='x', labelrotation = 75, labelsize=font)
        ax.grid(True, axis='y', linestyle='--')

        print('states kept:', n_states_to_keep)
        return


    def lowest_cost_bitstrings(self, n_bitstrings: int = 1) -> dict:
        """
        Find the minimium energy from cost_hamilonian given a set of measurement
        outcoms

        Parameters
        ----------

        n_bitstrings : int
            Number of the lowest energies bistrings to get

        Returns
        -------
        best_results : dict
            Returns a list of bitstring with the lowest values of the cost Hamiltonian.

        """

        if isinstance(self.optimized["measurement_outcomes"], dict):
            measurement_outcomes = self.optimized["measurement_outcomes"]
            solution_bitstring = list(measurement_outcomes.keys())
        elif isinstance(self.optimized["measurement_outcomes"], np.ndarray):
            measurement_outcomes = self.get_counts(
                self.optimized["measurement_outcomes"]
            )
            solution_bitstring = list(measurement_outcomes.keys())
        else:
            raise TypeError(
                f"The measurement outcome {type(self.optimized['measurement_outcomes'])} is not valid."
            )
        energies = [
            bitstring_energy(self.cost_hamiltonian, bitstring)
            for bitstring in solution_bitstring
        ]
        args_sorted = np.argsort(energies)
        if n_bitstrings > len(energies):
            n_bitstrings = len(energies)
        
        total_shots = sum(measurement_outcomes.values())
        best_results = {
            "solutions_bitstrings": [
                solution_bitstring[args_sorted[ii]] for ii in range(n_bitstrings)
            ],
            "bitstrings_energies": [
                energies[args_sorted[ii]] for ii in range(n_bitstrings)
            ],
            "probabilities": [
                measurement_outcomes[solution_bitstring[args_sorted[ii]]]/total_shots for ii in range(n_bitstrings)
            ]
        }
        return best_results<|MERGE_RESOLUTION|>--- conflicted
+++ resolved
@@ -22,15 +22,8 @@
 
 from .logger_vqa import Logger
 from ..qaoa_parameters.operators import Hamiltonian
-<<<<<<< HEAD
-from ..utilities import qaoa_probabilities, bitstring_energy
-from openqaoa.problems.helper_functions import convert2serialize, convert2serialize_complex
-from openqaoa.backends import QAOABackendAnalyticalSimulator
-from openqaoa.basebackend import QAOABaseBackend
-=======
 from ..utilities import qaoa_probabilities, bitstring_energy, convert2serialize, delete_keys_from_dict
-from ..basebackend import QAOABaseBackend, QAOABaseBackendStatevector
->>>>>>> 99ed5570
+from ..basebackend import QAOABaseBackend, QAOABaseBackendStatevector, QAOABackendAnalyticalSimulator
 
 
 def most_probable_bitstring(cost_hamiltonian, measurement_outcomes):
@@ -61,17 +54,10 @@
     """
 
     def __init__(
-<<<<<<< HEAD
         self, log: Type[Logger], method: Type[str], cost_hamiltonian: Type[Hamiltonian], type_backend: Type[QAOABaseBackend]
     ):
 
-
-=======
-        self, log: Type[Logger], method: Type[str], cost_hamiltonian: Type[Hamiltonian], backend: Type[QAOABaseBackend]
-    ):
-
-        self.__backend = backend
->>>>>>> 99ed5570
+        self.__type_backend = type_backend
         self.method = method
         self.cost_hamiltonian = cost_hamiltonian
 
@@ -153,7 +139,7 @@
         complx_to_str = lambda x: str(x) if isinstance(x, np.complex128) or isinstance(x, complex) else x
         
         # if the backend is a statevector backend, the measurement outcomes will be the statevector, meaning that it is a list of complex numbers, which is not serializable. If that is the case, and complex_to_string is true the complex numbers are converted to strings.
-        if complex_to_string and issubclass(self.__backend, QAOABaseBackendStatevector):
+        if complex_to_string and issubclass(self.__type_backend, QAOABaseBackendStatevector):
             return_dict['intermediate'] = {}
             for key, value in self.intermediate.items():
                 if 'measurement' in key and (isinstance(value, list) or isinstance(value, np.ndarray)):
