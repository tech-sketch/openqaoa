--- conflicted
+++ resolved
@@ -22,39 +22,11 @@
 
 from openqaoa.problems import QUBO
 from openqaoa.devices import DeviceLocal, DeviceBase
-<<<<<<< HEAD
-from openqaoa.problems.problem import QUBO
-from openqaoa.workflows.parameters.qaoa_parameters import (
-    CircuitProperties,
-    BackendProperties,
-    ClassicalOptimizer,
-)
-from openqaoa.workflows.parameters.rqaoa_parameters import RqaoaParameters
-from openqaoa.qaoa_parameters import (
-    Hamiltonian,
-    QAOACircuitParams,
-    create_qaoa_variational_params,
-)
-from openqaoa.utilities import (
-    get_mixer_hamiltonian,
-    ground_state_hamiltonian,
-    exp_val_hamiltonian_termwise,
-    delete_keys_from_dict,
-    is_valid_uuid,
-    generate_uuid,
-)
-from openqaoa.backends.qaoa_backend import (
-    get_qaoa_backend,
-    DEVICE_NAME_TO_OBJECT_MAPPER,
-    DEVICE_ACCESS_OBJECT_MAPPER,
-)
-=======
 from openqaoa.workflows.parameters.qaoa_parameters import CircuitProperties, BackendProperties, ClassicalOptimizer
 from openqaoa.workflows.parameters.rqaoa_parameters import RqaoaParameters
 from openqaoa.qaoa_parameters import Hamiltonian, QAOACircuitParams, create_qaoa_variational_params
 from openqaoa.utilities import get_mixer_hamiltonian, ground_state_hamiltonian, exp_val_hamiltonian_termwise, delete_keys_from_dict, is_valid_uuid, generate_uuid, bitstring_energy
 from openqaoa.backends.qaoa_backend import get_qaoa_backend, DEVICE_NAME_TO_OBJECT_MAPPER, DEVICE_ACCESS_OBJECT_MAPPER
->>>>>>> 46c654e2
 from openqaoa.optimizers.qaoa_optimizer import get_optimizer
 from openqaoa.basebackend import QAOABaseBackendStatevector
 from openqaoa.backends import QAOABackendAnalyticalSimulator
@@ -349,11 +321,7 @@
     def optimize():
         raise NotImplementedError
 
-<<<<<<< HEAD
-    def _serializable_dict(self, complex_to_string: bool = False):
-=======
     def _serializable_dict(self, complex_to_string:bool=False, intermediate_mesurements:bool=True):
->>>>>>> 46c654e2
         """
         Returns a dictionary with all values and attributes of the object that we want to return in `asdict` and `dump(s)` methods in a dictionary.
         The returned dictionary has two keys: header and data. The header contains all the data that can identify the experiment, while the data contains all the input and output data of the experiment (also the experiment tags).
@@ -366,35 +334,6 @@
             If True, intermediate measurements are included in the dump. If False, intermediate measurements are not included in the dump.
             Default is True.
         """
-<<<<<<< HEAD
-
-        # create the final header dictionary
-        header = self.header.copy()
-        header["metadata"] = {**self.exp_tags.copy()}
-
-        # create the final data dictionary
-        data = {}
-        data["exp_tags"] = self.exp_tags.copy()
-        data["input_problem"] = dict(self.problem)
-        data["input_parameters"] = {
-            "device": {
-                "device_location": self.device.device_location,
-                "device_name": self.device.device_name,
-            },
-            "backend_properties": dict(self.backend_properties),
-            "classical_optimizer": dict(self.classical_optimizer),
-        }
-        # change the parameters that aren't serializable to strings
-        for item in ["noise_model", "append_state", "prepend_state"]:
-            if data["input_parameters"]["backend_properties"][item] is not None:
-                data["input_parameters"]["backend_properties"][item] = str(
-                    data["input_parameters"]["backend_properties"][item]
-                )
-
-        data["results"] = self.results.asdict(
-            keep_cost_hamiltonian=False, complex_to_string=complex_to_string
-        )
-=======
         
         # create the final data dictionary
         data = {}
@@ -423,7 +362,6 @@
                                     for prepend, key in zip(['optimizer_', "", ""], ['method', 'jac', 'hess']) 
                                     if not data['input_parameters']['classical_optimizer'][key] is None}, 
         }   
->>>>>>> 46c654e2
 
         # we return a dictionary (serializable_dict) that will have two keys: header and data
         serializable_dict = {
@@ -433,11 +371,7 @@
 
         return serializable_dict
 
-<<<<<<< HEAD
-    def asdict(self, exclude_keys: List[str] = []):
-=======
     def asdict(self, exclude_keys:List[str]=[], options:dict={}):
->>>>>>> 46c654e2
         """
         Returns a dictionary of the Optimizer object, where all objects are converted to dictionaries.
 
@@ -462,18 +396,9 @@
         if exclude_keys == []:
             return self._serializable_dict(**options)
         else:
-<<<<<<< HEAD
-            return delete_keys_from_dict(
-                obj=self._serializable_dict(complex_to_string=False),
-                keys_to_delete=exclude_keys,
-            )
-
-    def dumps(self, indent: int = 2, exclude_keys: List[str] = []):
-=======
             return delete_keys_from_dict(obj= self._serializable_dict(**options), keys_to_delete= exclude_keys)
 
     def dumps(self, indent:int=2, exclude_keys:List[str]=[], options:dict={}):
->>>>>>> 46c654e2
         """
         Returns a json string of the Optimizer object.
 
@@ -496,33 +421,11 @@
         options = {**options, **{'complex_to_string': True}}
 
         if exclude_keys == []:
-<<<<<<< HEAD
-            return json.dumps(
-                self._serializable_dict(complex_to_string=True), indent=indent
-            )
-        else:
-            return json.dumps(
-                delete_keys_from_dict(
-                    obj=self._serializable_dict(complex_to_string=True),
-                    keys_to_delete=exclude_keys,
-                ),
-                indent=indent,
-            )
-
-    def dump(
-        self,
-        file_path: str,
-        indent: int = 2,
-        compresslevel: int = 0,
-        exclude_keys: List[str] = [],
-    ):
-=======
             return json.dumps(self._serializable_dict(**options), indent=indent)
         else:
             return json.dumps(delete_keys_from_dict(obj= self._serializable_dict(**options), keys_to_delete= exclude_keys), indent=indent)
 
     def dump(self, file_name:str = "", file_path:str="", prepend_id:bool=True, indent:int=2, compresslevel:int=0, exclude_keys:List[str]=[], overwrite:bool=False, options:dict={}):
->>>>>>> 46c654e2
         """
         Saves the Optimizer object as json file (if compresslevel is 0). 
         If compresslevel is not 0, saves the Optimizer object as a .gz file (which should be decompressed before use).
@@ -548,62 +451,6 @@
             If True, includes the intermediate measurements in the results. If False, only the final measurements are included.
         """
 
-<<<<<<< HEAD
-        if (
-            self.header["project_uuid"] is None
-        ):  # TODO: review this, atomic_uuid not here?
-            add_identification_function = (
-                lambda file_path: self.header["experiment_uuid"] + "--" + file_path
-            )
-        else:
-            add_identification_function = (
-                lambda file_path: self.header["project_uuid"]
-                + "--"
-                + self.header["experiment_uuid"]
-                + "--"
-                + file_path
-            )
-
-        if compresslevel == 0:
-
-            # adding .json extension if not present
-            file_path = file_path + ".json" if ".json" != file_path[-5:] else file_path
-            file_path = add_identification_function(file_path)
-
-            # saving the result in a json file
-            with open(file_path, "w") as f:
-                if exclude_keys == []:
-                    json.dump(
-                        self._serializable_dict(complex_to_string=True),
-                        f,
-                        indent=indent,
-                    )
-                else:
-                    json.dump(
-                        delete_keys_from_dict(
-                            obj=self._serializable_dict(complex_to_string=True),
-                            keys_to_delete=exclude_keys,
-                        ),
-                        f,
-                        indent=indent,
-                    )
-
-        else:
-            # adding .json.gz extension if not present
-            file_path = file_path[:-5] if ".json" == file_path[-5:] else file_path
-            file_path = (
-                file_path + ".json.gz" if ".json.gz" != file_path[-8:] else file_path
-            )
-            file_path = add_identification_function(file_path)
-
-            # we save the json created by the dumps method as a .gz file
-            with gzip.open(file_path, "w", compresslevel=compresslevel) as f:
-                f.write(
-                    self.dumps(indent=indent, exclude_keys=exclude_keys).encode("utf-8")
-                )
-
-        print("Results saved as {}".format(file_path))
-=======
         options = {**options, **{'complex_to_string': True}}
 
         # get the full name 
@@ -640,7 +487,6 @@
             print('Results saved as "{}" in the current directory.'.format(file[len(file_path):]))
         else:
             print('Results saved as "{}" in the folder "{}".'.format(file[len(file_path):], file_path))
->>>>>>> 46c654e2
 
 
 class QAOA(Optimizer):
@@ -872,34 +718,21 @@
             raise ValueError("Please compile the QAOA before optimizing it!")
 
         # timestamp for the start of the optimization
-<<<<<<< HEAD
-        self.header["execution_time_start"] = int(time.time())
-=======
         self.header['execution_time_start'] = time.time_ns()
->>>>>>> 46c654e2
 
         self.optimizer.optimize()
         # TODO: results and qaoa_results will differ
         self.results = self.optimizer.qaoa_result
 
         # timestamp for the end of the optimization
-<<<<<<< HEAD
-        self.header["execution_time_end"] = int(time.time())
-=======
         self.header['execution_time_end'] = time.time_ns()
->>>>>>> 46c654e2
 
         if verbose:
             print(f"optimization completed.")
         return
 
-<<<<<<< HEAD
-    def _serializable_dict(self, complex_to_string: bool = False):
-        """
-=======
     def _serializable_dict(self, complex_to_string:bool = False, intermediate_mesurements:bool = True): 
         """ 
->>>>>>> 46c654e2
         Returns all values and attributes of the object that we want to return in `asdict` and `dump(s)` methods in a dictionary.
 
         Parameters
@@ -917,13 +750,7 @@
         """
 
         # we call the _serializable_dict method of the parent class, specifying the keys to delete from the results dictionary
-<<<<<<< HEAD
-        serializable_dict = super()._serializable_dict(
-            complex_to_string=complex_to_string
-        )
-=======
         serializable_dict = super()._serializable_dict(complex_to_string, intermediate_mesurements)
->>>>>>> 46c654e2
 
         # we add the keys of the QAOA object that we want to return
         serializable_dict["data"]["input_parameters"]["circuit_properties"] = dict(
@@ -1221,9 +1048,7 @@
         """
 
         # check if the object has been compiled (or already optimized)
-        assert (
-            self.compiled
-        ), "RQAOA object has not been compiled. Please run the compile method first."
+        assert self.compiled, "RQAOA object has not been compiled. Please run the compile method first."
 
         # lists to append the eliminations, the problems, the qaoa results objects, the correlation matrix, the expectation values z and a dictionary for the atomic uuids
         elimination_tracker = []
@@ -1234,12 +1059,8 @@
         atomic_uuid_steps = {}
 
         # get variables
-<<<<<<< HEAD
-        problem = self.problem
-=======
         problem = self.problem  
         problem_metadata = self.problem.metadata
->>>>>>> 46c654e2
         n_cutoff = self.rqaoa_parameters.n_cutoff
         n_qubits = problem.n
         counter = self.rqaoa_parameters.counter
@@ -1251,12 +1072,6 @@
         if self.rqaoa_parameters.rqaoa_type == "adaptive":
             f_max_terms = rqaoa.ada_max_terms
         else:
-<<<<<<< HEAD
-            f_max_terms = rqaoa.max_terms
-
-        # timestamp for the start of the optimization
-        self.header["execution_time_start"] = int(time.time())
-=======
             f_max_terms = rqaoa.max_terms  
 
         # timestamp for the start of the optimization
@@ -1264,18 +1079,12 @@
         
         # flag, set to true if the problem vanishes due to elimination before reaching cutoff
         total_elimination = False 
->>>>>>> 46c654e2
 
         # If above cutoff, loop quantumly, else classically
         while n_qubits > n_cutoff:
 
-<<<<<<< HEAD
-            # Save the problem
-            problem_steps.append(problem)
-=======
             # put a tag to the qaoa object to know which step it is
             q.set_exp_tags({'rqaoa_counter': counter})
->>>>>>> 46c654e2
 
             # Run QAOA
             q.optimize()
@@ -1345,30 +1154,6 @@
         # timestamp for the end of the optimization
         self.header["execution_time_end"] = int(time.time())
 
-<<<<<<< HEAD
-        # Compute description dictionary containing all the information
-        self.results["solution"] = full_solutions
-        self.results["classical_output"] = {
-            "minimum_energy": cl_energy,
-            "optimal_states": cl_ground_states,
-        }
-        self.results["elimination_rules"] = elimination_tracker
-        self.results["schedule"] = [
-            len(eliminations) for eliminations in elimination_tracker
-        ]
-        self.results["intermediate_steps"] = [
-            {
-                "problem": problem,
-                "qaoa_results": q_results,
-                "exp_vals_z": exp_vals_z,
-                "corr_matrix": corr_matrix,
-            }
-            for problem, q_results, exp_vals_z, corr_matrix in zip(
-                problem_steps, q_results_steps, exp_vals_z_steps, corr_matrix_steps
-            )
-        ]
-        self.results["number_steps"] = counter - self.rqaoa_parameters.counter
-=======
         # Compute description dictionary containing all the information            
         self.results['solution'] = full_solutions
         self.results['classical_output'] = {'minimum_energy': cl_energy, 'optimal_states': cl_ground_states}
@@ -1377,7 +1162,6 @@
         self.results['number_steps'] = counter - self.rqaoa_parameters.counter 
         self.results['intermediate_steps'] = [{'counter': counter, 'problem': problem, 'qaoa_results': q_results, 'exp_vals_z': exp_vals_z, 'corr_matrix': corr_matrix} for counter, problem, q_results, exp_vals_z, corr_matrix in zip(range(self.rqaoa_parameters.counter, counter), problem_steps, q_results_steps, exp_vals_z_steps, corr_matrix_steps)]
         self.results['atomic_uuids'] = atomic_uuid_steps
->>>>>>> 46c654e2
 
         # set compiled to false
         self.compiled = False
@@ -1434,13 +1218,8 @@
 
         # If the step eliminates more spins than available, reduce step to match cutoff
         return (n_qubits - n_cutoff) if (n_qubits - n_cutoff) < n else n
-<<<<<<< HEAD
-
-    def _serializable_dict(self, complex_to_string: bool = False):
-=======
     
     def _serializable_dict(self, complex_to_string:bool = False, intermediate_mesurements:bool = True):
->>>>>>> 46c654e2
         """
         Returns all values and attributes of the object that we want to return in `asdict` and `dump(s)` methods in a dictionary.
 
@@ -1458,10 +1237,7 @@
             Default is True.
         """
         # we call the _serializable_dict method of the parent class, specifying the keys to delete from the results dictionary
-<<<<<<< HEAD
-        serializable_dict = super()._serializable_dict(
-            complex_to_string=complex_to_string
-        )
+        serializable_dict = super()._serializable_dict(complex_to_string, intermediate_mesurements)
 
         # we add the keys of the RQAOA object that we want to return
         serializable_dict["data"]["input_parameters"]["circuit_properties"] = dict(
@@ -1471,14 +1247,6 @@
             self.rqaoa_parameters
         )
 
-        return serializable_dict
-=======
-        serializable_dict = super()._serializable_dict(complex_to_string, intermediate_mesurements)
-
-        # we add the keys of the RQAOA object that we want to return
-        serializable_dict['data']['input_parameters']['circuit_properties'] = dict(self.circuit_properties)
-        serializable_dict['data']['input_parameters']['rqaoa_parameters'] = dict(self.rqaoa_parameters)
-
         # include parameters in the header metadata
         serializable_dict['header']['metadata']['param_type'] = serializable_dict['data']['input_parameters']['circuit_properties']['param_type']
         serializable_dict['header']['metadata']['init_type'] = serializable_dict['data']['input_parameters']['circuit_properties']['init_type']
@@ -1491,5 +1259,4 @@
         serializable_dict['header']['metadata']['rqaoa_n_max'] = serializable_dict['data']['input_parameters']['rqaoa_parameters']['n_max']
         serializable_dict['header']['metadata']['rqaoa_n_cutoff'] = serializable_dict['data']['input_parameters']['rqaoa_parameters']['n_cutoff']
 
-        return serializable_dict
->>>>>>> 46c654e2
+        return serializable_dict